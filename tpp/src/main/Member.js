// @flow
import {Member as CoreMember, Account} from '@token-io/core';
import config from '../config.json';
import Representable from './Representable';
import TokenRequestBuilder from './TokenRequestBuilder';
import AuthHttpClient from '../http/AuthHttpClient';
import HttpClient from '../http/HttpClient';
import Util from '../Util';
import type {
    Blob,
    BlobPayload,
    Profile,
    ProfilePictureSize,
    Token,
    TokenRequest,
    TokenOperationResult,
    Transfer,
    StandingOrderSubmission,
    KeyStoreCryptoEngine,
    TransferDestination,
    BulkTransfer,
    VerifyEidasPayload,
    VerifyEidasResponse,
<<<<<<< HEAD
    CustomerTrackingMetadata,
=======
    GetEidasVerificationStatusResponse,
>>>>>>> 133ad0fd
} from '@token-io/core';

/**
 * Represents a Token member.
 */
export default class Member extends CoreMember {
    constructor(options: {
        // Token environment to target
        env: string,
        memberId: string,
        // CryptoEngine for the member's keys
        cryptoEngine: Class<KeyStoreCryptoEngine>,
        // dev key
        developerKey?: string,
        // callback to invoke on any cross-cutting RPC
        globalRpcErrorCallback?: ({name: string, message: string}) => void,
        // enable HTTP error logging if true
        loggingEnabled?: boolean,
        // override the default SDK URL
        customSdkUrl?: string,
        // custom HTTP response interceptor for axios
        customResponseInterceptor?: Object,
    }) {
        super(options);
        this._unauthenticatedClient = new HttpClient(options);
        this._client = new AuthHttpClient(options);
    }

    /**
     * Looks up a member's account by ID.
     *
     * @param accountId - accountId
     * @return Promise resolving to the account
     */
    getAccount(accountId: string): Promise<Account> {
        return Util.callAsync(this.getAccount, async () => {
            const res = await this._client.getAccount(accountId);
            return new Account(res.data.account, this);
        });
    }

    /**
     * Looks up the member's accounts.
     *
     * @return Promise resolving to the accounts
     */
    getAccounts(): Promise<Array<Account>> {
        return Util.callAsync(this.getAccounts, async () => {
            const res = await this._client.getAccounts();
            return res.data.accounts && res.data.accounts.map(a => new Account(a, this)) || [];
        });
    }

    /**
     * Creates a representable that acts as another member via an access token.
     *
     * @param accessTokenId - ID of the access token
     * @param {CustomerTrackingMetadata} customerTrackingMetadata
     * @return new member that acts as another member
     */
    forAccessToken(accessTokenId: string, customerTrackingMetadata: CustomerTrackingMetadata): Representable {
        return Util.callSync(this.forAccessToken, () => {
            const newMember = new Member(this._options);

            if(customerTrackingMetadata && Object.keys(customerTrackingMetadata).length === 0){
                throw  'User tracking metadata is empty. Use forAccessToken(String) instead.';
            } else if(!customerTrackingMetadata){
                newMember._client.useAccessToken(accessTokenId);
                return new Representable(newMember);
            }

            newMember._client.useAccessToken(accessTokenId, true, customerTrackingMetadata);
            return new Representable(newMember);
        });
    }

    /**
     * Replaces the authenticated member's public profile.
     *
     * @param profile - profile to set
     * @return newly-set profile
     */
    setProfile(profile: Profile): Promise<Profile> {
        return Util.callAsync(this.setProfile, async () => {
            const res = await this._client.setProfile(profile);
            return res.data.profile;
        });
    }

    /**
     * Gets a member's public profile.
     *
     * @param id - member ID whose profile to get
     * @return profile
     */
    getProfile(id: string): Promise<Profile> {
        return Util.callAsync(this.getProfile, async () => {
            const res = await this._client.getProfile(id);
            return res.data.profile;
        });
    }

    /**
     * Uploads the authenticated member's public profile.
     *
     * @param type - MIME type
     * @param data - data in bytes, can be base64 string
     * @return empty promise
     */
    setProfilePicture(
        type: string,
        data: ArrayBuffer | string
    ): Promise<void> {
        return Util.callAsync(this.setProfilePicture, async () => {
            await this._client.setProfilePicture(type, data);
        });
    }

    /**
     * Gets a member's public profile picture.
     *
     * @param id - member ID whose picture to get
     * @param size - desired size category SMALL/MEDIUM/LARGE/ORIGINAL
     * @return downloaded blob
     */
    getProfilePicture(
        id: string,
        size: ProfilePictureSize
    ): Promise<Blob> {
        return Util.callAsync(this.getProfilePicture, async () => {
            const res = await this._client.getProfilePicture(id, size);
            return res.data.blob;
        });
    }

    /**
     * Creates a customization.
     *
     * @param logo - logo
     * @param colors - map of ARGB colors #AARRGGBB
     * @param consentText - consent text
     * @param name - display name
     * @param appName - corresponding app name
     * @return customization ID
     */
    createCustomization(
        logo: BlobPayload,
        colors: ?{[string]: string},
        consentText: ?string,
        name: ?string,
        appName: ?string
    ): Promise<string> {
        return Util.callAsync(this.createCustomization, async () => {
            const res = await this._client.createCustomization(
                logo,
                colors,
                consentText,
                name,
                appName);
            return res.data.customizationId;
        });
    }

    /**
     * Stores a request for a token. Called by a merchant or a TPP that wants access from a user.
     *
     * @param tokenRequest - token request to store
     * @return the stored TokenRequestBuilder
     */
    storeTokenRequest(tokenRequest: TokenRequestBuilder): Promise<TokenRequest> {
        return Util.callAsync(this.storeTokenRequest, async () => {
            tokenRequest.requestPayload.callbackState =
                encodeURIComponent(JSON.stringify(tokenRequest.requestPayload.callbackState));
            const res = await this._client.storeTokenRequest(tokenRequest);
            return res.data.tokenRequest;
        });
    }

    /**
     * Looks up a token by its ID.
     *
     * @param tokenId - ID of the token
     * @return token
     */
    getToken(tokenId: string): Promise<Token> {
        return Util.callAsync(this.getToken, async () => {
            const res = await this._client.getToken(tokenId);
            return res.data.token;
        });
    }

    /**
     * Looks up all transfer tokens.
     *
     * @param offset - where to start looking
     * @param limit - how many to look for
     * @return returns a list of Transfer Tokens
     */
    getTransferTokens(
        offset: string,
        limit: number
    ): Promise<{tokens: Array<Token>, offset: string}> {
        return Util.callAsync(this.getTransferTokens, async () => {
            const res = await this._client.getTokens('TRANSFER', offset, limit);
            return {
                tokens: res.data.tokens || [],
                offset: res.data.offset,
            };
        });
    }

    /**
     * Looks up all access tokens.
     *
     * @param offset - where to start looking
     * @param limit - how many to look for
     * @return access tokens - returns a list of access tokens
     */
    getAccessTokens(
        offset: string,
        limit: number
    ): Promise<{tokens: Array<Token>, offset: string}> {
        return Util.callAsync(this.getAccessTokens, async () => {
            const res = await this._client.getTokens('ACCESS', offset, limit);
            return {
                tokens: res.data.tokens || [],
                offset: res.data.offset,
            };
        });
    }

    /**
     * Cancels a token.
     *
     * @param token - token to cancel, can be tokenId
     * @return cancelled token
     */
    cancelToken(token: Token | string): Promise<TokenOperationResult> {
        return Util.callAsync(this.cancelToken, async () => {
            const finalToken = await this._resolveToken(token);
            const cancelled = await this._client.cancelToken(finalToken);
            if (typeof token !== 'string') {
                token.payloadSignatures = cancelled.data.result.token.payloadSignatures;
            }
            return cancelled.data.result;
        });
    }

    /**
     * Redeems a token.
     *
     * @param token - token to redeem. Can also be a tokenId
     * @param amount - amount to redeem
     * @param currency - currency to redeem
     * @param description - optional transfer description
     * @param destinations - transfer destinations
     * @param refId - ID that will be set on created Transfer.
     *                Token uses this to detect duplicates.
     *                Caller might use this to recognize the transfer.
     *                If param empty, transfer will have random refId.
     * @return Transfer created as a result of this redeem call
     */
    redeemToken(
        token: Token | string,
        amount?: number,
        currency?: string,
        description?: string,
        destinations?: Array<TransferDestination> = [],
        refId?: string
    ): Promise<Transfer> {
        return Util.callAsync(this.redeemToken, async () => {
            const finalToken = await this._resolveToken(token);
            if (!amount) {
                amount = finalToken.payload.transfer.lifetimeAmount;
            }
            if (!currency) {
                currency = finalToken.payload.transfer.currency;
            }
            if (!refId) {
                if (amount === finalToken.payload.transfer.lifetimeAmount) {
                    refId = finalToken.payload.refId;
                } else {
                    refId = Util.generateNonce();
                }
            }
            if (!description) {
                description = finalToken.payload.description;
            }
            if (Util.countDecimals(amount) > config.decimalPrecision) {
                throw new Error(
                    `Number of decimals in amount should be at most ${config.decimalPrecision}`);
            }
            const res = await this._client.redeemToken(
                finalToken,
                amount,
                currency,
                description,
                destinations,
                refId);
            return res.data.transfer;
        });
    }

    /**
     * Looks up a transfer.
     *
     * @param transferId - ID to look up
     * @return transfer if found
     */
    getTransfer(transferId: string): Promise<Transfer> {
        return Util.callAsync(this.getTransfer, async () => {
            const res = await this._client.getTransfer(transferId);
            return res.data.transfer;
        });
    }

    /**
     * Looks up all of the member's transfers.
     *
     * @param tokenId - token to use for lookup
     * @param offset - where to start looking
     * @param limit - how many to retrieve
     * @return Transfers
     */
    getTransfers(
        tokenId: string,
        offset: string,
        limit: number
    ): Promise<{transfers: Array<Transfer>, offset: string}> {
        return Util.callAsync(this.getTransfers, async () => {
            const res = await this._client.getTransfers(tokenId, offset, limit);
            return {
                transfers: res.data.transfers || [],
                offset: res.data.offset,
            };
        });
    }

    /**
     * Redeems a standing order token.
     *
     * @param {string} tokenId - token to redeem. Can also be a tokenId
     * @return standing order submission created as a result of this redeem call
     */
    redeemStandingOrderToken(
        tokenId: string,
    ): Promise<StandingOrderSubmission> {
        return Util.callAsync(this.redeemStandingOrderToken, async () => {
            const res = await this._client.redeemStandingOrderToken(tokenId);
            if (res.data.submission.status === 'FAILED') {
                const error: Object = new Error('FAILED');
                error.authorizationDetails = res.data.authorizationDetails;
                throw error;
            }
            return res.data.submission;
        });
    }

    /**
     * Redeems a bulk transfer token.
     *
     * @param tokenId ID of token to redeem
     * @return bulk transfer record
     */
    redeemBulkTransferToken(tokenId: string): Promise<BulkTransfer> {
        return Util.callAsync(this.redeemBulkTransferToken, async () => {
            const res =  await this._client.createBulkTransfer(tokenId);
            return res.data.transfer;
        });
    }

    /**
     * Looks up an existing bulk transfer.
     *
     * @param bulkTransferId
     * @return bulk transfer record
     */
    getBulkTransfer(bulkTransferId: string): Promise<BulkTransfer> {
        return Util.callAsync(this.getBulkTransfer, async () => {
            const res = await this._client.getBulkTransfer(bulkTransferId);
            return res.data.bulkTransfer;
        });
    }

    /**
     * Looks up an existing Token standing order submission.
     *
     * @param submissionId - ID of the standing order submission
     * @return standing order submission
     */
    getStandingOrderSubmission(submissionId: string): Promise<StandingOrderSubmission> {
        return Util.callAsync(this.getStandingOrderSubmission, async () => {
            const res = await this._client.getStandingOrderSubmission(submissionId);
            return res.data.submission;
        });
    }

    /**
     * Looks up existing Token standing order submissions.
     *
     * @param offset - optional where to start looking
     * @param limit - how many to retrieve
     * @return standing order submissions
     */
    getStandingOrderSubmissions(offset: string, limit: string): Promise<{submissions: Array<StandingOrderSubmission>, offset: string}> {
        return Util.callAsync(this.getStandingOrderSubmissions, async () => {
            const res = await this._client.getStandingOrderSubmissions(offset, limit);
            return {
                submissions: res.data.submissions || [],
                offset: res.data.offset,
            };
        });
    }

    /**
     * Sets destination account for once if it hasn't been set.
     *
     * @param tokenRequestId token request Id
     * @param transferDestinations destination account
     * @return observable that completes when request handled
     */
    setTokenRequestTransferDestinations(tokenRequestId: string, transferDestinations: Array<TransferDestination>): Promise<{}> {
        return Util.callAsync(this.setTokenRequestTransferDestinations, async () => {
            return await this._client.setTokenRequestTransferDestinations(tokenRequestId, transferDestinations);
        });
    }

    /**
     * Downloads a blob from the server.
     *
     * @param blobId - ID of the blob
     * @return downloaded blob
     */
    getBlob(blobId: string): Promise<Blob> {
        return Util.callAsync(this.getBlob, async () => {
            const res = await this._client.getBlob(blobId);
            return res.data.blob;
        });
    }

    _resolveToken(token: string | Token): Promise<Token> {
        return new Promise(resolve => {
            if (typeof token === 'string') {
                this.getToken(token)
                    .then(lookedUp => resolve(lookedUp));
            } else {
                // token is already in JSON representation
                resolve(token);
            }
        });
    }

    /**
     * Verifies eIDAS alias with an eIDAS certificate, containing auth number equal to the value
     * of the alias. Before making this call make sure that:<ul>
     *     <li>The member is under the realm of a bank (the one tpp tries to gain access to)</li>
     *     <li>An eIDAS-type alias with the value equal to auth number of the TPP is added
     *     to the member</li>
     *     <li>The realmId of the alias is equal to the member's realmId</li>
     *</ul>
     *
     * @param payload - payload containing the member id and the base64 encoded eIDAS certificate
     * @param signature - the payload signed with a private key corresponding to the certificate
     * @return a result of the verification process, including verification status and
     *       verificationId that can be used later to retrieve the status of the verification using
     *       getEidasVerificationStatus call.
     */
    verifyEidas(payload: VerifyEidasPayload, signature: string): Promise<VerifyEidasResponse> {
        return Util.callAsync(this.verifyEidas, async () => {
            const res = await this._client.verifyEidas(payload, signature);
            return res.data;
        });
    }

    /**
     * Retrieves an eIDAS verification status by verificationId.
     *
     * @param verificationId verification id
     * @return a status of the verification operation together with the certificate and alias value
     */
    async getEidasVerificationStatus(verificationId: string): Promise<GetEidasVerificationStatusResponse> {
        return Util.callAsync(this.getEidasVerificationStatus, async () => {
            const res = await this._client.getEidasVerificationStatus(verificationId);
            return res.data;
        });
    }

    /**
     * Get url to bank authorization page for a token request.
     *
     * @param bankId {string} Bank Id
     * @param tokenRequestId {string} Token Request Id
     * @returns {string} url
     */
    getBankAuthUrl(bankId: string, tokenRequestId: string): Promise<string> {
        return Util.callAsync(this.getBankAuthUrl, async () => {
            const res = await this._client.getBankAuthUrl(bankId, tokenRequestId);
            return res.data.url;
        });
    }

    /**
     * Forward the callback from the bank (after user authentication) to Token.
     *
     * @param bankId {string} Bank Id
     * @param query {string} HTTP query string
     * @returns {string} token request ID
     */
    onBankAuthCallback(bankId: string, query: string): Promise<string> {
        return Util.callAsync(this.onBankAuthCallback, async () => {
            const encodedQuery = query && encodeURIComponent(query) || '';
            const res = await this._client.onBankAuthCallback(bankId, encodedQuery);
            return res.data.tokenRequestId;
        });
    }

    /**
     * Get the raw consent from the bank associated with a token.
     *
     * @param tokenId {string} Token Id
     * @returns {string} raw consent
     */
    getRawConsent(tokenId: string): Promise<string> {
        return Util.callAsync(this.getRawConsent, async () => {
            const res = await this._client.getRawConsent(tokenId);
            return res.data.consent;
        });
    }
}<|MERGE_RESOLUTION|>--- conflicted
+++ resolved
@@ -21,11 +21,8 @@
     BulkTransfer,
     VerifyEidasPayload,
     VerifyEidasResponse,
-<<<<<<< HEAD
     CustomerTrackingMetadata,
-=======
     GetEidasVerificationStatusResponse,
->>>>>>> 133ad0fd
 } from '@token-io/core';
 
 /**
