const chai = require('chai');
const assert = chai.assert;

const Token = require('../../src');
import Crypto from '../../src/Crypto';
import KeyLevel from '../../src/main/KeyLevel';
const some = require('lodash/some');
const map = require('lodash/map');
import BankClient from '../sample/BankClient';
import {defaultCurrency} from '../../src/constants';

let member1 = {};
let alias1 = '';
let account1 = {};

let alias2 = '';
let member2 = {};

// Set up a first member
const setUp1 = () => {
  alias1 = Crypto.generateKeys().keyId;
  return Token.createMember(alias1)
    .then(res => {
      member1 = res;
      return BankClient.requestLinkAccounts(alias1, 100000, 'EUR').then(alp => {
        return member1.linkAccounts('bank-id', alp).then(accs => {
          account1 = accs[0];
        });
      });
    });
};

// Set up a second member
const setUp2 = () => {
  alias2 = Crypto.generateKeys().keyId;
  return Token.createMember(alias2).then(member => {
    member2 = member;
  });
};

describe('Tokens', () => {
  beforeEach(() => {
    return Promise.all([setUp1(), setUp2()]);
  });

  it('should create a token, look it up, and endorse it', () => {
    return member1.createPaymentToken(account1.id, 9.24, defaultCurrency, alias2).then(token => {
      assert.equal(token.issuer.id, 'iron-bank');
      assert.isAtLeast(token.id.length, 5);
      assert.equal(token.payer.id, member1.id);
      assert.equal(token.redeemer.alias, alias2);
      assert.equal(token.amount, 9.24);
      assert.equal(token.currency, defaultCurrency);
      assert.equal(token.description, undefined);
      assert.equal(token.version, '1.0');
      return member1.lookupPaymentToken(token.id)
      .then(tokenLookedUp => {
        assert.equal(token.id, tokenLookedUp.id);
        return member1.endorsePaymentToken(token).then(() => {
          assert.equal(token.signatures.length, 2);
        });
      });
    });
  });

<<<<<<< HEAD
  // it('should create a token and endorse it by id', () => {
  //   return member1.createPaymentToken(account1.id, 9.24, defaultCurrency, alias2).then(token => {
  //     return member1.endorsePaymentToken(token.id).then(() => {
  //       return member1.lookupPaymentToken(token.id).then(lookedUp => {
  //         assert.equal(lookedUp.signatures.length, 2);
  //         assert.equal(lookedUp.signatures[0].action, 'ENDORSED');
  //       });
  //     });
  //   });
  // });
  //
  // it('should create a token and decline it', () => {
  //   return member1.createPaymentToken(account1.id, 9.24, defaultCurrency, alias2).then(token => {
  //     return member1.declinePaymentToken(token).then(() => {
  //       assert.equal(token.signatures.length, 2);
  //       assert.equal(token.signatures[0].action, 'DECLINED');
  //     });
  //   });
  // });
  //
  // it('should create token and declines it by id', () => {
  //   return member1.createPaymentToken(account1.id, 9.24, defaultCurrency, alias2).then(token => {
  //     return member1.declinePaymentToken(token.id).then(() => {
  //       return member1.lookupPaymentToken(token.id).then(lookedUp => {
  //         assert.equal(lookedUp.signatures.length, 2);
  //         const actions = map(lookedUp.signatures, sig => sig.action);
  //         assert.isOk(some(actions, action => action === 'DECLINED'));
  //       });
  //     });
  //   });
  // });
  //
  // it('should create a token, endorse it, and revoke it', () => {
  //   return member1.createPaymentToken(account1.id, 9.24, defaultCurrency, alias2).then(token => {
  //     return member1.endorsePaymentToken(token).then(() => {
  //       return member1.revokePaymentToken(token).then(() => {
  //         const actions = map(token.signatures, sig => sig.action);
  //         assert.isOk(some(actions, action => action === 'REVOKED'));
  //       });
  //     });
  //   });
  // });
  // it('should create token, endorse it, and revoke it by id', () => {
  //   return member1.createPaymentToken(account1.id, 9.24, defaultCurrency, alias2).then(token => {
  //     return member1.endorsePaymentToken(token.id).then(() => {
  //       return member1.revokePaymentToken(token.id).then(() => {
  //         return member1.lookupPaymentToken(token.id).then(lookedUp => {
  //           assert.equal(lookedUp.signatures.length, 4);
  //           const actions = map(lookedUp.signatures, sig => sig.action);
  //           assert.isOk(some(actions, action => action === 'REVOKED'));
  //         });
  //       });
  //     });
  //   });
  // });
  //
  // it('should create token, and look it up', () => {
  //   return member1.createPaymentToken(account1.id, 9.24, defaultCurrency, alias2).then(token => {
  //     return member1.endorsePaymentToken(token.id).then(() => {
  //       return member1.lookupPaymentTokens().then(tokens => {
  //         assert.equal(tokens.length, 1);
  //         assert.equal(tokens[0].signatures.length, 2);
  //       });
  //     });
  //   });
  // });
  //
  // it('should create token, and look it up, second member', () => {
  //   return member1.createPaymentToken(account1.id, 9.24, defaultCurrency, alias2).then(token => {
  //     return member1.endorsePaymentToken(token.id).then(() => {
  //       return member2.lookupPaymentTokens().then(tokens => {
  //         assert.equal(tokens.length, 0);
  //       });
  //     });
  //   });
  // });
  //
  // it('should create token, and look it up, second member, tokenId', () => {
  //   return member1.createPaymentToken(account1.id, 9.24, defaultCurrency, alias2).then(token => {
  //     return member1.endorsePaymentToken(token.id).then(() => {
  //       return member2.lookupPaymentToken(token.id).then(t => {
  //         assert.equal(t.id, token.id);
  //       });
  //     });
  //   });
  // });

  it('should fail to endorse a high value token with a low value key', () => {
    const keys = Crypto.generateKeys();

    return member1.approveKey(Crypto.strKey(keys.publicKey), KeyLevel.STANDARD).then(() => {
      return Token.getMember(keys, alias1).then(memberNew => {
        memberNew.getPublicKeys().then(keys => console.log("KEYS", keys));
        return memberNew.createPaymentToken(account1.id, 900.24, defaultCurrency, alias2).then(
          token => {
            return memberNew.endorsePaymentToken(token.id).then(() => {
            });
          });
=======
  it('should create a token and endorse it by id', () => {
    return member1.createPaymentToken(account1.id, 9.24, defaultCurrency, alias2).then(token => {
      return member1.endorsePaymentToken(token.id).then(() => {
        return member1.lookupPaymentToken(token.id).then(lookedUp => {
          assert.equal(lookedUp.signatures.length, 2);
          assert.equal(lookedUp.signatures[0].action, 'ENDORSED');
        });
      });
    });
  });

  it('should create a token and cancel it', () => {
    return member1.createPaymentToken(account1.id, 9.24, defaultCurrency, alias2).then(token => {
      return member1.cancelPaymentToken(token).then(() => {
        assert.equal(token.signatures.length, 2);
        assert.equal(token.signatures[0].action, 'CANCELLED');
      });
    });
  });

  it('should create token and cancel it by id', () => {
    return member1.createPaymentToken(account1.id, 9.24, defaultCurrency, alias2).then(token => {
      return member1.cancelPaymentToken(token.id).then(() => {
        return member1.lookupPaymentToken(token.id).then(lookedUp => {
          assert.equal(lookedUp.signatures.length, 2);
          const actions = map(lookedUp.signatures, sig => sig.action);
          assert.isOk(some(actions, action => action === 'CANCELLED'));
        });
      });
    });
  });

  it('should create token, and look it up', () => {
    return member1.createPaymentToken(account1.id, 9.24, defaultCurrency, alias2).then(token => {
      return member1.endorsePaymentToken(token.id).then(() => {
        return member1.lookupPaymentTokens().then(tokens => {
          assert.equal(tokens.length, 1);
          assert.equal(tokens[0].signatures.length, 2);
        });
      });
    });
  });

  it('should create token, and look it up, second member', () => {
    return member1.createPaymentToken(account1.id, 9.24, defaultCurrency, alias2).then(token => {
      return member1.endorsePaymentToken(token.id).then(() => {
        return member2.lookupPaymentTokens().then(tokens => {
          assert.equal(tokens.length, 0);
        });
      });
    });
  });

  it('should create token, and look it up, second member, tokenId', () => {
    return member1.createPaymentToken(account1.id, 9.24, defaultCurrency, alias2).then(token => {
      return member1.endorsePaymentToken(token.id).then(() => {
        return member2.lookupPaymentToken(token.id).then(t => {
          assert.equal(t.id, token.id);
        });
>>>>>>> e6368397
      });
    });
  });
});<|MERGE_RESOLUTION|>--- conflicted
+++ resolved
@@ -63,106 +63,6 @@
     });
   });
 
-<<<<<<< HEAD
-  // it('should create a token and endorse it by id', () => {
-  //   return member1.createPaymentToken(account1.id, 9.24, defaultCurrency, alias2).then(token => {
-  //     return member1.endorsePaymentToken(token.id).then(() => {
-  //       return member1.lookupPaymentToken(token.id).then(lookedUp => {
-  //         assert.equal(lookedUp.signatures.length, 2);
-  //         assert.equal(lookedUp.signatures[0].action, 'ENDORSED');
-  //       });
-  //     });
-  //   });
-  // });
-  //
-  // it('should create a token and decline it', () => {
-  //   return member1.createPaymentToken(account1.id, 9.24, defaultCurrency, alias2).then(token => {
-  //     return member1.declinePaymentToken(token).then(() => {
-  //       assert.equal(token.signatures.length, 2);
-  //       assert.equal(token.signatures[0].action, 'DECLINED');
-  //     });
-  //   });
-  // });
-  //
-  // it('should create token and declines it by id', () => {
-  //   return member1.createPaymentToken(account1.id, 9.24, defaultCurrency, alias2).then(token => {
-  //     return member1.declinePaymentToken(token.id).then(() => {
-  //       return member1.lookupPaymentToken(token.id).then(lookedUp => {
-  //         assert.equal(lookedUp.signatures.length, 2);
-  //         const actions = map(lookedUp.signatures, sig => sig.action);
-  //         assert.isOk(some(actions, action => action === 'DECLINED'));
-  //       });
-  //     });
-  //   });
-  // });
-  //
-  // it('should create a token, endorse it, and revoke it', () => {
-  //   return member1.createPaymentToken(account1.id, 9.24, defaultCurrency, alias2).then(token => {
-  //     return member1.endorsePaymentToken(token).then(() => {
-  //       return member1.revokePaymentToken(token).then(() => {
-  //         const actions = map(token.signatures, sig => sig.action);
-  //         assert.isOk(some(actions, action => action === 'REVOKED'));
-  //       });
-  //     });
-  //   });
-  // });
-  // it('should create token, endorse it, and revoke it by id', () => {
-  //   return member1.createPaymentToken(account1.id, 9.24, defaultCurrency, alias2).then(token => {
-  //     return member1.endorsePaymentToken(token.id).then(() => {
-  //       return member1.revokePaymentToken(token.id).then(() => {
-  //         return member1.lookupPaymentToken(token.id).then(lookedUp => {
-  //           assert.equal(lookedUp.signatures.length, 4);
-  //           const actions = map(lookedUp.signatures, sig => sig.action);
-  //           assert.isOk(some(actions, action => action === 'REVOKED'));
-  //         });
-  //       });
-  //     });
-  //   });
-  // });
-  //
-  // it('should create token, and look it up', () => {
-  //   return member1.createPaymentToken(account1.id, 9.24, defaultCurrency, alias2).then(token => {
-  //     return member1.endorsePaymentToken(token.id).then(() => {
-  //       return member1.lookupPaymentTokens().then(tokens => {
-  //         assert.equal(tokens.length, 1);
-  //         assert.equal(tokens[0].signatures.length, 2);
-  //       });
-  //     });
-  //   });
-  // });
-  //
-  // it('should create token, and look it up, second member', () => {
-  //   return member1.createPaymentToken(account1.id, 9.24, defaultCurrency, alias2).then(token => {
-  //     return member1.endorsePaymentToken(token.id).then(() => {
-  //       return member2.lookupPaymentTokens().then(tokens => {
-  //         assert.equal(tokens.length, 0);
-  //       });
-  //     });
-  //   });
-  // });
-  //
-  // it('should create token, and look it up, second member, tokenId', () => {
-  //   return member1.createPaymentToken(account1.id, 9.24, defaultCurrency, alias2).then(token => {
-  //     return member1.endorsePaymentToken(token.id).then(() => {
-  //       return member2.lookupPaymentToken(token.id).then(t => {
-  //         assert.equal(t.id, token.id);
-  //       });
-  //     });
-  //   });
-  // });
-
-  it('should fail to endorse a high value token with a low value key', () => {
-    const keys = Crypto.generateKeys();
-
-    return member1.approveKey(Crypto.strKey(keys.publicKey), KeyLevel.STANDARD).then(() => {
-      return Token.getMember(keys, alias1).then(memberNew => {
-        memberNew.getPublicKeys().then(keys => console.log("KEYS", keys));
-        return memberNew.createPaymentToken(account1.id, 900.24, defaultCurrency, alias2).then(
-          token => {
-            return memberNew.endorsePaymentToken(token.id).then(() => {
-            });
-          });
-=======
   it('should create a token and endorse it by id', () => {
     return member1.createPaymentToken(account1.id, 9.24, defaultCurrency, alias2).then(token => {
       return member1.endorsePaymentToken(token.id).then(() => {
@@ -222,7 +122,21 @@
         return member2.lookupPaymentToken(token.id).then(t => {
           assert.equal(t.id, token.id);
         });
->>>>>>> e6368397
+      });
+    });
+  });
+
+  it('should fail to endorse a high value token with a low value key', () => {
+    const keys = Crypto.generateKeys();
+
+    return member1.approveKey(Crypto.strKey(keys.publicKey), KeyLevel.STANDARD).then(() => {
+      return Token.getMember(keys, alias1).then(memberNew => {
+        memberNew.getPublicKeys().then(keys => console.log("KEYS", keys));
+        return memberNew.createPaymentToken(account1.id, 900.24, defaultCurrency, alias2).then(
+          token => {
+            return memberNew.endorsePaymentToken(token.id).then(() => {
+            });
+          });
       });
     });
   });
