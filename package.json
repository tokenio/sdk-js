{
    "name": "token-io",
<<<<<<< HEAD
    "version": "2.0.0-beta.13",
=======
    "version": "2.0.0-beta.12",
>>>>>>> 51bcc30f
    "description": "Token JavaScript SDK",
    "license": "ISC",
    "author": {
        "name": "Token",
        "url": "https://token.io"
    },
    "homepage": "https://github.com/tokenio/sdk-js",
    "repository": {
        "type": "git",
        "url": "git://github.com/tokenio/sdk-js.git"
    },
    "config": {
        "proto": "1.1.17"
    },
    "scripts": {
        "type": "flow check",
        "lint": "eslint .",
        "test": "flow check && eslint test && mocha-webpack --webpack-config test/webpack.config.js --full-trace --check-leaks -t 60000 -c \"test/**/*.spec.js\" && rimraf keys",
        "testBrowser": "flow check && eslint test && TARGET=browser karma start test/karma.config.js",
        "build:cjs": "rollup -c",
        "build:esm": "cross-env FORMAT=esm rollup -c",
        "build:cjs:browser": "cross-env TARGET=browser rollup -c",
        "build:esm:browser": "cross-env FORMAT=esm TARGET=browser rollup -c",
        "build:iife": "cross-env FORMAT=iife TARGET=browser rollup -c",
        "build": "flow check && eslint src && npm run build:cjs && npm run build:esm && npm run build:cjs:browser && npm run build:esm:browser && npm run build:iife",
        "proto": "node proto.js $npm_package_config_proto",
        "doc": "esdoc"
    },
    "main": "dist/tokenio.js",
    "module": "dist/tokenio.esm.js",
    "cjs:main": "dist/tokenio.js",
    "jsnext:main": "dist/tokenio.esm.js",
    "browser": {
        "./dist/tokenio.js": "./dist/tokenio.browser.js",
        "./dist/tokenio.esm.js": "./dist/tokenio.browser.esm.js"
    },
    "devDependencies": {
        "@babel/core": "^7.0.0",
        "@babel/plugin-proposal-object-rest-spread": "^7.0.0",
        "@babel/plugin-proposal-optional-chaining": "^7.0.0",
        "@babel/plugin-transform-object-assign": "^7.0.0",
        "@babel/plugin-transform-runtime": "^7.0.0",
        "@babel/preset-env": "^7.0.0",
        "@babel/preset-flow": "^7.0.0",
        "babel-eslint": "^9.0.0",
        "babel-loader": "^8.0.0",
        "chai": "^4.1.2",
        "cross-env": "^5.2.0",
        "esdoc": "^1.0.3",
        "esdoc-ecmascript-proposal-plugin": "^1.0.0",
        "esdoc-standard-plugin": "^1.0.0",
        "eslint": "^5.2.0",
        "eslint-plugin-flowtype": "^2.50.0",
        "flow-bin": "^0.79.1",
        "fs-extra": "^7.0.0",
        "karma": "^3.0.0",
        "karma-chrome-launcher": "^2.2.0",
        "karma-edge-launcher": "^0.4.2",
        "karma-firefox-launcher": "^1.1.0",
        "karma-ie-launcher": "^1.0.0",
        "karma-mocha": "^1.1.1",
        "karma-mocha-reporter": "^2.2.5",
        "karma-safari-launcher": "^1.0.0",
        "karma-webpack": "^4.0.0-beta.0",
        "mocha": "^5.2.0",
        "mocha-webpack": "2.0.0-beta.0",
        "npm-cli-login": "^0.0.10",
        "rimraf": "^2.6.2",
        "rollup": "^0.65.0",
        "rollup-plugin-babel": "^4.0.0",
        "rollup-plugin-commonjs": "^9.1.4",
        "rollup-plugin-filesize": "^4.0.1",
        "rollup-plugin-json": "^3.0.0",
        "rollup-plugin-node-resolve": "^3.3.0",
        "rollup-plugin-replace": "^2.0.0",
        "rollup-plugin-uglify": "^5.0.2",
        "webpack": "^4.16.5",
        "webpack-node-externals": "^1.7.2"
    },
    "dependencies": {
        "@babel/runtime-corejs2": "^7.0.0",
        "axios": "^0.18.0",
        "base64-js": "^1.3.0",
        "base64url": "2.0.0",
        "bs58": "^4.0.1",
        "buffer": "^5.2.0",
        "fast-json-stable-stringify": "^2.0.0",
        "fast-sha256": "^1.1.0",
        "protobufjs": "^6.8.8",
        "tweetnacl": "^1.0.0"
    }
}<|MERGE_RESOLUTION|>--- conflicted
+++ resolved
@@ -1,10 +1,6 @@
 {
     "name": "token-io",
-<<<<<<< HEAD
     "version": "2.0.0-beta.13",
-=======
-    "version": "2.0.0-beta.12",
->>>>>>> 51bcc30f
     "description": "Token JavaScript SDK",
     "license": "ISC",
     "author": {
