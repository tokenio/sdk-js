--- conflicted
+++ resolved
@@ -938,17 +938,13 @@
                 description,
                 destinations.map(d => d.toJSON()),
                 refId);
-<<<<<<< HEAD
-            return Transfer.create(res.data.transfer);
-=======
 
             if (res.data.transfer.status === 'PENDING_EXTERNAL_AUTHORIZATION') {
-                const error = new Error('PENDING_EXTERNAL_AUTHORIZATION');
+                const error: any = new Error('PENDING_EXTERNAL_AUTHORIZATION');
                 error.authorizationDetails = res.data.authorizationDetails;
                 throw error;
             }
-            return res.data.transfer;
->>>>>>> 382dc434
+            return Transfer.create(res.data.transfer);
         });
     }
 
