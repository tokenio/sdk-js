--- conflicted
+++ resolved
@@ -21,42 +21,15 @@
     /**
      * Generate a key pair and store it.
      *
-<<<<<<< HEAD
      * @param {string} level - "LOW", "STANDARD", or "PRIVILEGED"
-     * @return {Object} key
-     */
-    async generateKey(level) {
-        const keyPair = await Crypto.generateKeys(level);
-        const stored = await this._keystore.put(this._memberId, keyPair);
-        if (stored && stored.privateKey) {
-            delete stored.privateKey;
-        }
-        return stored;
-    }
-
-    /**
-     * Generate a key pair with expiration date and store it.
-     *
-     * @param {string} level - "LOW", "STANDARD", or "PRIVILEGED"
-     * @param {string} expirationMs - expiration date of the key in milliseconds
-     * @return {Object} key
-     */
-    async generateTemporaryKey(level, expirationMs) {
-        const keyPair = await Crypto.generateTemporaryKeys(level, expirationMs);
-        const stored = await this._keystore.put(this._memberId, keyPair);
-        if (stored && stored.privateKey) {
-            delete stored.privateKey;
-=======
-     * @param {string} level - privilege level "LOW", "STANDARD", "PRIVILEGED"
      * @param {string} expirationMs - (optional) expiration date of the key in milliseconds
      * @return {Object} key
      */
     async generateKey(level, expirationMs) {
-        const keypair = Crypto.generateKeys(level, expirationMs);
-        var stored = await this._keystore.put(this._memberId, keypair);
-        if (stored && stored.secretKey) {
-            delete stored.secretKey;
->>>>>>> 995a4662
+        const keyPair = await Crypto.generateKeys(level, expirationMs);
+        const stored = await this._keystore.put(this._memberId, keyPair);
+        if (stored && stored.privateKey) {
+            delete stored.privateKey;
         }
         return stored;
     }
