--- conflicted
+++ resolved
@@ -21,7 +21,6 @@
      * the CryptoEngine, for Low, Standard, and Privileged keys, which will be used to sign
      * appropriate requests.
      *
-<<<<<<< HEAD
      * @param {Object} options
      */
     constructor(options) {
@@ -32,30 +31,14 @@
             developerKey,
             globalRpcErrorCallback,
             loggingEnabled,
+            customSdkUrl,
         } = options;
-        if (!config.urls[env]) {
-=======
-     * @param {string} env - desired env, such as 'prd'
-     * @param {string} memberId - member making the requests
-     * @param {Object} cryptoEngine - engines to use for signing
-     * @param {string} developerKey - the developer key
-     * @param {function} globalRpcErrorCallback - callback to invoke on any cross-cutting RPC
-     * @param {bool} loggingEnabled - enable HTTP error logging if true
-     * call error. For example: SDK version mismatch
-     * @param {string} customSdkUrl - set to override the default sdk url
-     */
-    constructor(env, memberId, cryptoEngine, developerKey, globalRpcErrorCallback, loggingEnabled, customSdkUrl) {
         if (!(config.urls[env] || customSdkUrl)) {
->>>>>>> 3d474090
             throw new Error('Invalid environment string. Please use one of: ' +
                 JSON.stringify(config.urls));
         }
         this._instance = axios.create({
-<<<<<<< HEAD
-            baseURL: config.urls[env],
-=======
-            baseURL: customSdkUrl || config.urls[env]
->>>>>>> 3d474090
+            baseURL: customSdkUrl || config.urls[env],
         });
         if (loggingEnabled) {
             Util.setUpHttpErrorLogging(this._instance);
@@ -1321,7 +1304,7 @@
                 tokenId,
                 state,
             },
-            tokenRequestId
+            tokenRequestId,
         };
 
         const request = {
