import BrowserCryptoEngine from "../security/BrowserCryptoEngine";
import Crypto from "../security/Crypto";
import Util from "../Util";
import AuthHeader from "./AuthHeader";
import AuthContext from "./AuthContext"
import {urls, KeyLevel, transferTokenVersion, accessTokenVersion} from "../constants";
import VersionHeader from "./VersionHeader";
const stringify = require('json-stable-stringify');
const axios = require('axios');

/**
 * Client for making authenticated requests to the Token gateway.
 */
class AuthHttpClient {
    /**
     * Initializes the client for the environment, memberId, and CryptoEngine. Sets up signers using
     * the CryptoEngine, for Low, Standard, and Privileged keys, which will be used to sign
     * appropriate requests.
     *
     * @param {string} env - desired env, such as 'prd'
     * @param {string} memberId - member making the requests
     * @param {CryptoEngine} cryptoEngine - engine to use for signing
     */
    constructor(env, memberId, cryptoEngine){
        this._instance = axios.create({
            baseURL: urls[env]
        });
        this._memberId = memberId;

        // Creates the necessary signers
        this._signerLow = cryptoEngine.createSigner(KeyLevel.LOW);
        this._signerStandard = cryptoEngine.createSigner(KeyLevel.LOW);
        this._signerPrivileged = cryptoEngine.createSigner(KeyLevel.LOW);
        try {
            this._signerStandard = cryptoEngine.createSigner(KeyLevel.STANDARD);
        } catch (err) {
            this._signerStandard = this._signerLow; // If no Standard signer, uses Low
        }
        try {
            this._signerPrivileged = cryptoEngine.createSigner(KeyLevel.PRIVILEGED);
        } catch (err) {
            this._signerPrivileged = this._signerLow; // If no Privileged signer, uses Low
        }
        this._context = new AuthContext();
        this._authHeader = new AuthHeader(urls[env], this._signerLow);
        this._resetInterceptor();
        this._addVersionHeader();
    }

    _resetInterceptor() {
        this._instance.interceptors.request.eject(this._interceptor);

        this._interceptor = this._instance.interceptors.request.use((config) => {
            this._authHeader.addAuthorizationHeader(this._memberId, config, this._context);
            return config;
        })
    }

    _addVersionHeader() {
        this._versionHeader = new VersionHeader();
        this._instance.interceptors.request.use((config) => {
            this._versionHeader.addVersionHeader(config);
            return config;
        })
    }

    /**
     * Use the given access token. (Act on behalf of this member).
     *
     * @param {string} accessTokenId - Id of the access token
     */
    useAccessToken(accessTokenId) {
        this._context.onBehalfOf = accessTokenId;
        this._resetInterceptor();
    }

    /**
     * Clears the AuthContext, so this client no longer acts on behalf of another member.
     */
    clearAccessToken() {
        this._context.onBehalfOf = undefined;
        this._resetInterceptor();
    }

    /**
     * Subcribes to push notifications.
     *
     * @param {string} target - where the push notification is send
     * @param {string} platform - platform, (e.g IOS, ANDROID, WEB)
     * @return {Object} response - response to the API call
     */
    subscribeToNotifications(target, platform) {
        const req = {
            target,
            platform
        };
        const config = {
            method: 'post',
            url: `/subscribers`,
            data: req
        };
        return this._instance(config);
    }

    /**
     * Gets all subscribers for a member.
     *
     * @return {Object} response - response to the API call
     */
    getSubscribers() {
        const config = {
            method: 'get',
            url: `/subscribers`
        };
        return this._instance(config);
    }

    /**
     * Gets a subscriber by id.
     *
     * @param {string} subscriberId - Id of the subscriber to get
     * @return {Object} response - response to the API call
     */
    getSubscriber(subscriberId) {
        const config = {
            method: 'get',
            url: `/subscribers/${subscriberId}`
        };
        return this._instance(config);
    }

    /**
     * Gets all notifications.
     *
     * @param {string} offset - where to start looking
     * @param {Number} limit - how many to get
     * @return {Object} response - response to the API call
     */
    getNotifications(offset, limit) {
        const config = {
            method: 'get',
            url: `/notifications?offset=${offset}&limit=${limit}`,
        };
        return this._instance(config);
    }

    /**
     * Gets a notification by id.
     *
     * @param {string} notificationId - Id of the notification to get
     * @return {Object} response - response to the API call
     */
    getNotification(notificationId) {
        const config = {
            method: 'get',
            url: `/notifications/${notificationId}`
        };
        return this._instance(config);
    }

    /**
     * Unsubscribes from notifications (deletes a subscriber).
     *
     * @param {string} subscriberId - subscriber to delete
     * @return {Object} response - response to the API call
     */
    unsubscribeFromNotifications(subscriberId) {
        const config = {
            method: 'delete',
            url: `/subscribers/${subscriberId}`
        };
        return this._instance(config);
    }

    //
    // ADDRESSES
    //

    /**
     * Adds an address to the member.
     *
     * @param {string} name - name of the address
     * @param {Object} address - address to add
     * @return {Object} response - response to the API call
     */
    addAddress(name, address) {
        const req = {
            name,
            address,
            addressSignature: {
                memberId: this._memberId,
                keyId: this._signerLow.getKeyId(),
                signature: this._signerLow.signJson(address),
            }
        };
        const config = {
            method: 'post',
            url: `/addresses`,
            data: req
        };
        return this._instance(config);
    }

    /**
     * Gets an address by id.
     *
     * @param {string} addressId - address to get
     * @return {Object} response - response to the API call
     */
    getAddress(addressId) {
        const config = {
            method: 'get',
            url: `/addresses/${addressId}`
        };
        return this._instance(config);
    }

    /**
     * Gets all addresses.
     *
     * @return {Object} response - response to the API call
     */
    getAddresses() {
        const config = {
            method: 'get',
            url: `/addresses`
        };
        return this._instance(config);
    }

    /**
     * Deletes an address.
     *
     * @param {string} addressId - address to delete
     * @return {Object} response - response to the API call
     */
    deleteAddress(addressId) {
        const config = {
            method: 'delete',
            url: `/addresses/${addressId}`
        };
        return this._instance(config);
    }

    //
    // ACCOUNTS
    //

    /**
     * Links accounts to the member.
     *
     * @param {string} bankId - id of the bank that the accounts belong to
     * @param {Array} accountLinkPayloads - encrypted payload for each account
     * @return {Object} response - response to the API call
     */
    linkAccounts(bankId, accountLinkPayloads) {
        const req = {
            bankId,
            accountLinkPayloads
        };
        const config = {
            method: 'post',
            url: `/accounts`,
            data: req
        };
        return this._instance(config);
    }

<<<<<<< HEAD
    /**
     * Gets all accounts linked to the member.
     *
     * @return {Object} response - response to the API call
     */
=======
    unlinkAccounts(accountIds) {
        const req = {
            accountIds
        };
        const config = {
            method: 'delete',
            url: `/accounts`,
            data: req
        };
        return this._instance(config);
    }

>>>>>>> 278298b4
    getAccounts() {
        const config = {
            method: 'get',
            url: `/accounts`
        };
        return this._instance(config);
    }

    /**
     * Gets an account.
     *
     * @param {string} accountId - account to get
     * @return {Object} response - response to the API call
     */
    getAccount(accountId) {
        const config = {
            method: 'get',
            url: `/accounts/${accountId}`
        };
        return this._instance(config);
    }

    /**
     * Sets the name of an account.
     *
     * @param {string} accountId - account
     * @param {string} name - new name
     * @return {Object} response - response to the API call
     */
    setAccountName(accountId, name) {
        const config = {
            method: 'patch',
            url: `/accounts/${accountId}?name=${name}`
        };
        return this._instance(config);
    }

    /**
     * Gets the balance of an account.
     *
     * @param {string} accountId - accountId
     * @return {Object} response - response to the API call
     */
    getBalance(accountId) {
        const config = {
            method: 'get',
            url: `/accounts/${accountId}/balance`
        };
        return this._instance(config);
    }

    /**
     * Gets a transaction for an account, by its id.
     *
     * @param {string} accountId - account that initiated the transaction
     * @param {string} transactionId - id of the transaction
     * @return {Object} response - response to the API call
     */
    getTransaction(accountId, transactionId) {
        const config = {
            method: 'get',
            url: `/accounts/${accountId}/transactions/${transactionId}`
        };
        return this._instance(config);
    }

    /**
     * Gets all transactions for an account.
     *
     * @param {string} accountId - id of the account
     * @param {string} offset - where to start
     * @param {Number} limit - how many to get
     * @return {Object} response - response to the API call
     */
    getTransactions(accountId, offset, limit) {
        const config = {
            method: 'get',
            url: `/accounts/${accountId}/transactions?offset=${offset}&limit=${limit}`
        };
        return this._instance(config);
    }

    /**
     * Gets all banks.
     *
     * @return {Object} response - response to the API call
     */
    getBanks() {
        const config = {
            method: 'get',
            url: `/banks`
        };
        return this._instance(config);
    }

    /**
     * Gets info about a bank.
     *
     * @param {string} bankId - id of the bank to lookup
     * @return {Object} response - response to the API call
     */
    getBankInfo(bankId) {
        const config = {
            method: 'get',
            url: `/banks/${bankId}/info`
        };
        return this._instance(config);
    }

    //
    // Tokens
    //

    /**
     * Creates a transfer token.
     *
     * @param {string} memberId - memberId of the payer
     * @param {string} accountId - accountId of the payer
     * @param {Number} lifetimeAmount - total limit of use of token
     * @param {string} currency - currency that the token uses
     * @param {string} username - username of the payee
     * @param {string} description - description on the token
     * @param {Number} amount - max amount per charge
     * @return {Object} response - response to the API call
     */
    createTransferToken(
        memberId,
        accountId,
        lifetimeAmount,
        currency,
        username,
        description,
        amount) {

        const payload = {
            version: transferTokenVersion,
            nonce: Util.generateNonce(),
            from: {
                id: memberId,
            },
            transfer: {
                currency,
                lifetimeAmount: lifetimeAmount.toString(),
                instructions: {
                    source: {
                        accountId,
                    },
                },
                amount,
                redeemer: {
                    username,
                },
            },
            description: description,
        };
        const config = {
            method: 'post',
            url: `/tokens`,
            data: {
                payload,
            }
        };
        return this._instance(config);
    }

    /**
     * Creates an access token.
     *
     * @param {string} username - username of the grantee
     * @param {Array} resources - resources to give access to
     * @return {Object} response - response to the API call
     */
    createAccessToken(username, resources) {
        const payload = {
            from: {
                id: this._memberId,
            },
            to: {
                username,
             },
            access: {
                resources,
            },
            version: accessTokenVersion,
            nonce: Util.generateNonce(),
        };

        const config = {
            method: 'post',
            url: `/tokens`,
            data: {
                payload,
            }
        };
        return this._instance(config);
    }

    /**
     * Replaces an access token with one with updated resources.
     *
     * @param {Object} tokenToCancel - access token to replace
     * @param {Array} newResources - new resources
     * @return {Object} response - response to the API call
     */
    replaceToken(tokenToCancel, newResources) {
        const cancelTokenId = tokenToCancel.id;
        const cancelReq = this._tokenOperationRequest(tokenToCancel, 'cancelled');

        const createReq = {
            payload: {
                from: {
                    id: this._memberId,
                },
                to: tokenToCancel.payload.to,
                access: {
                    resources: newResources,
                },
                issuer: tokenToCancel.payload.issuer,
                version: accessTokenVersion,
                nonce: Util.generateNonce(),
            },
        };

        const config = {
            method: 'post',
            url: `/tokens/${cancelTokenId}/replace`,
            data: {
                cancel_token: cancelReq,
                create_token: createReq
            }
        };
        return this._instance(config);
    }

    /**
     * Replaces an access token with one with updated resources, and endorses it.
     *
     * @param {Object} tokenToCancel - access token to replace
     * @param {Array} newResources - new resources
     * @return {Object} response - response to the API call
     */
    replaceAndEndorseToken(tokenToCancel, newResources) {
        const cancelTokenId = tokenToCancel.id;
        const cancelReq = this._tokenOperationRequest(tokenToCancel, 'cancelled');

        const payload = {
            from: {
                id: this._memberId,
            },
            to: tokenToCancel.payload.to,
            access: {
                resources: newResources,
            },
            issuer: tokenToCancel.payload.issuer,
            version: accessTokenVersion,
            nonce: Util.generateNonce(),
        };

        const createReq = {
            payload,
            payload_signature: this._tokenOperationSignature(payload, 'endorsed')
        };

        const config = {
            method: 'post',
            url: `/tokens/${cancelTokenId}/replace`,
            data: {
                cancel_token: cancelReq,
                create_token: createReq
            }
        };
        return this._instance(config);
    }

    /**
     * Endorses a token.
     *
     * @param {Object} token - token to endorse
     * @return {Object} response - response to the API call
     */
    endorseToken(token) {
        return this._tokenOperation(
            token,
            'endorse',
            'endorsed');
    }

    /**
     * Cancels a token.
     *
     * @param {Object} token - token to cancel
     * @return {Object} response - response to the API call
     */
    cancelToken(token) {
        return this._tokenOperation(
            token,
            'cancel',
            'cancelled');
    }

    /**
     * Redeems a transfer token.
     *
     * @param {Object} transferToken - token to redeem
     * @param {Number} amount - amount to charge
     * @param {string} currency - currency to charge
     * @param {string} description - description of the transfer
     * @param {Array} destinations - destinations money should go to
     * @return {Object} response - response to the API call
     */
    redeemToken(transferToken, amount, currency, description, destinations) {
        const payload = {
            nonce: Util.generateNonce(),
            tokenId: transferToken.id,
            amount: {
                value: amount.toString(),
                currency
            },
        };

        if (description) {
            payload.description = description;
        }

        if (destinations !== undefined && destinations.length > 0) {
            payload.destinations = destinations;
        }

        const req = {
            payload,
            payloadSignature: {
                memberId: this._memberId,
                keyId: this._signerLow.getKeyId(),
                signature: this._signerLow.signJson(payload),
            }
        };
        const config = {
            method: 'post',
            url: `/transfers`,
            data: req
        };
        return this._instance(config);
    }

    /**
     * Gets a token by its id.
     *
     * @param {string} tokenId - id of the token to get
     * @return {Object} response - response to the API call
     */
    getToken(tokenId) {
        const config = {
            method: 'get',
            url: `/tokens/${tokenId}`
        };
        return this._instance(config);
    }

    /**
     * Gets all tokens of the member, of a certain type.
     *
     * @param {string} type - type of tokens to get
     * @param {string} offset - where to start looking
     * @param {Number} limit - how many to get
     * @return {Object} response - response to the API call
     */
    getTokens(type, offset, limit) {
        const config = {
            method: 'get',
            url: `/tokens?type=${type}&offset=${offset}&limit=${limit}`
        };
        return this._instance(config);
    }

    _tokenOperation(token, operation, suffix) {
        const tokenId = token.id;
        const config = {
            method: 'put',
            url: `/tokens/${tokenId}/${operation}`,
            data: this._tokenOperationRequest(token, suffix)
        };
        return this._instance(config);
    }

    _tokenOperationRequest(token, suffix) {
        return {
            tokenId: token.id,
            signature: this._tokenOperationSignature(token.payload, suffix)
        };
    }

    _tokenOperationSignature(tokenPayload, suffix) {
        const payload = stringify(tokenPayload) + `.${suffix}`;
        return {
            memberId: this._memberId,
            keyId: this._signerStandard.getKeyId(),
            signature: this._signerStandard.sign(payload),
        };
    }

    //
    // Transfers
    //

    /**
     * Gets a transfer by id.
     *
     * @param {string} transferId - id of the transfer
     * @return {Object} response - response to the API call
     */
    getTransfer(transferId) {
        const config = {
            method: 'get',
            url: `/transfers/${transferId}`
        };
        return this._instance(config);
    }

    /**
     * Gets all transfers on a token.
     *
     * @param {string} tokenId - id of the token
     * @param {string} offset - where to start
     * @param {Number} limit - how many to get
     * @return {Object} response - response to the API call
     */
    getTransfers(tokenId, offset, limit) {
        const config = {
            method: 'get',
            url: `/transfers?tokenId=${tokenId}&offset=${offset}&limit=${limit}`
        };
        return this._instance(config);
    }

    //
    // Directory
    //

    /**
     * Gets the member's information.
     *
     * @return {Object} response - response to the API call
     */
    getMember() {
        const config = {
            method: 'get',
            url: `/members`
        };
        return this._instance(config);
    }

    /**
     * Adds a key to the member.
     *
     * @param {string} prevHash - hash of the previous directory entry.
     * @param {Object} key - key to add
     * @return {Object} response - response to the API call
     */
    approveKey(prevHash, key) {
        const update = {
            memberId: this._memberId,
            operations: [
                {
                    addKey: {
                        key: {
                            id: key.id,
                            publicKey: Crypto.strKey(key.publicKey),
                            level: key.level,
                            algorithm: key.algorithm
                        }
                    }
                }
            ]
        };

        return this._memberUpdate(update, prevHash);
    }

    /**
     * Adds keys to the member.
     *
     * @param {string} prevHash - hash of the previous directory entry.
     * @param {Array} keys - keys to add
     * @return {Object} response - response to the API call
     */
    approveKeys(prevHash, keys) {
        const update = {
            memberId: this._memberId,
            operations: keys.map((key) => ({
                addKey: {
                    key: {
                        id: key.id,
                        publicKey: Crypto.strKey(key.publicKey),
                        level: key.level,
                        algorithm: key.algorithm
                    }
                }
            }))
        };

        return this._memberUpdate(update, prevHash);
    }

    /**
     * Removes a key from the member.
     *
     * @param {string} prevHash - hash of the previous directory entry.
     * @param {string} keyId - keyId to remove
     * @return {Object} response - response to the API call
     */
    removeKey(prevHash, keyId) {
        const update = {
            memberId: this._memberId,
            operations: [
                {
                    removeKey: {
                        keyId
                    }
                }
            ]
        };
        return this._memberUpdate(update, prevHash);
    }

    /**
     * Removes keys from the member.
     *
     * @param {string} prevHash - hash of the previous directory entry.
     * @param {Array} keyIds - keys to remove
     * @return {Object} response - response to the API call
     */
    removeKeys(prevHash, keyIds) {
        const update = {
            memberId: this._memberId,
            operations: keyIds.map((keyId) => ({
                removeKey: {
                    keyId
                }
            })),
        };
        return this._memberUpdate(update, prevHash);
    }

    /**
     * Adds a username to the member;
     *
     * @param {string} prevHash - hash of the previous directory entry.
     * @param {string} username - username to add
     * @return {Object} response - response to the API call
     */
    addUsername(prevHash, username) {
        const update = {
            memberId: this._memberId,
            operations: [
                {
                    addUsername: {
                        username
                    }
                }
            ]
        };
        return this._memberUpdate(update, prevHash);
    }

    /**
     * Adds usernames to the member;
     *
     * @param {string} prevHash - hash of the previous directory entry.
     * @param {Array} usernames - usernames to add
     * @return {Object} response - response to the API call
     */
    addUsernames(prevHash, usernames) {
        const update = {
            memberId: this._memberId,
            operations: usernames.map((username) => ({
                addUsername: {
                    username
                }
            })),
        };
        return this._memberUpdate(update, prevHash);
    }

    /**
     * Removes a username from the member;
     *
     * @param {string} prevHash - hash of the previous directory entry.
     * @param {string} username - username to remove
     * @return {Object} response - response to the API call
     */
    removeUsername(prevHash, username) {
        const update = {
            memberId: this._memberId,
            operations: [
                {
                    removeUsername: {
                        username
                    }
                }
            ]
        };
        return this._memberUpdate(update, prevHash);
    }

    /**
     * Removes usernames from the member;
     *
     * @param {string} prevHash - hash of the previous directory entry.
     * @param {string} usernames - usernames to remove
     * @return {Object} response - response to the API call
     */
    removeUsernames(prevHash, usernames) {
        const update = {
            memberId: this._memberId,
            operations: usernames.map((username) => ({
                removeUsername: {
                    username
                }
            })),
        };
        return this._memberUpdate(update, prevHash);
    }

    _memberUpdate(update, prevHash) {
        if (prevHash !== '') {
            update.prevHash = prevHash;
        }

        const req = {
            update,
            updateSignature: {
                memberId: this._memberId,
                keyId: this._signerPrivileged.getKeyId(),
                signature: this._signerPrivileged.signJson(update),
            }
        };
        const config = {
            method: 'post',
            url: `/members/${this._memberId}/updates`,
            data: req
        };
        return this._instance(config);
    }

    //
    // Test
    //

    /**
     * Creates a test bank account.
     *
     * @param {Number} balance - balance to put in the account
     * @param {string} currency - currency in the account
     * @return {Object} response - response to the API call
     */
    createTestBankAccount(balance, currency) {
        const req = {
            balance: {
                currency,
                value: balance
            },
        };
        const config = {
            method: 'post',
            url: '/test/create-account',
            data: req,
        };
        return this._instance(config);
    }
}

export default AuthHttpClient;<|MERGE_RESOLUTION|>--- conflicted
+++ resolved
@@ -266,13 +266,12 @@
         return this._instance(config);
     }
 
-<<<<<<< HEAD
-    /**
-     * Gets all accounts linked to the member.
-     *
-     * @return {Object} response - response to the API call
-     */
-=======
+    /**
+     * Unlinks bank accounts previously linked by the linkAccounts call.
+     *
+     * @param {Array} accountIds - account ids to unlink
+     * @return {Object} response - response to the API call
+     */
     unlinkAccounts(accountIds) {
         const req = {
             accountIds
@@ -285,7 +284,11 @@
         return this._instance(config);
     }
 
->>>>>>> 278298b4
+    /**
+     * Gets all accounts linked to the member.
+     *
+     * @return {Object} response - response to the API call
+     */
     getAccounts() {
         const config = {
             method: 'get',
