--- conflicted
+++ resolved
@@ -14,7 +14,6 @@
     /**
      * Creates the client with the given environment.
      *
-<<<<<<< HEAD
      * @param {Object} options
      */
     constructor(options) {
@@ -23,28 +22,14 @@
             developerKey,
             globalRpcErrorCallback,
             loggingEnabled,
+            customSdkUrl,
         } = options;
-        if (!config.urls[env]) {
-=======
-     * @param {string} env - environment to point to, like 'prd'
-     * @param {string} developerKey - the developer key
-     * @param {function} globalRpcErrorCallback - callback to invoke on any cross-cutting RPC
-     * @param {bool} loggingEnabled - enable HTTP error logging if true
-     * call error. For example: SDK version mismatch
-     * @param {string} customSdkUrl - set to override the default sdk url
-     */
-    constructor(env, developerKey, globalRpcErrorCallback, loggingEnabled, customSdkUrl) {
         if (!(config.urls[env] || customSdkUrl)) {
->>>>>>> 3d474090
             throw new Error('Invalid environment string. Please use one of: ' +
                 JSON.stringify(config.urls));
         }
         this._instance = axios.create({
-<<<<<<< HEAD
-            baseURL: config.urls[env],
-=======
-            baseURL: customSdkUrl || config.urls[env]
->>>>>>> 3d474090
+            baseURL: customSdkUrl || config.urls[env],
         });
         if (loggingEnabled) {
             Util.setUpHttpErrorLogging(this._instance);
@@ -242,12 +227,12 @@
      */
     notifyEndorseAndAddKey(endorseAndAddKey) {
         const req = {
-            endorseAndAddKey
-        };
-        const request = {
-            method: 'post',
-            url: `/notify/endorse-and-add-key`,
-            data: req
+            endorseAndAddKey,
+        };
+        const request = {
+            method: 'post',
+            url: '/notify/endorse-and-add-key',
+            data: req,
         };
         return this._instance(request);
     }
@@ -260,12 +245,12 @@
      */
     invalidateNotification(notificationId) {
         const req = {
-            notificationId
-        };
-        const request = {
-            method: 'post',
-            url: `/notify/invalidate-notification`,
-            data: req
+            notificationId,
+        };
+        const request = {
+            method: 'post',
+            url: '/notify/invalidate-notification',
+            data: req,
         };
         return this._instance(request);
     }
@@ -341,11 +326,7 @@
     async getTokenRequestResult(tokenRequestId) {
         const request = {
             method: 'get',
-<<<<<<< HEAD
-            url: `/token-requests/${tokenRequestId}/token_id`,
-=======
-            url: `/token-requests/${tokenRequestId}/token_request_result`
->>>>>>> 3d474090
+            url: `/token-requests/${tokenRequestId}/token_request_result`,
         };
         return this._instance(request);
     }
