--- conflicted
+++ resolved
@@ -296,12 +296,12 @@
     status: SubmissionStatus,
 };
 
-<<<<<<< HEAD
 export type TokenRequestTransferDestinationsCallbackParameters = {
     supportedTransferDestinationTypes: Array<string>,
     bankName: string,
     country: string,
-=======
+};
+
 export type BulkTransferBody = {
     transfers: Array<BulkTransferBodyTransfers>, // Array of type Transfer, consult proto
     totalAmount: string,    // Total amount irrespective of currency. Used for redundancy check.
@@ -337,5 +337,4 @@
 export type VerifyEidasResponse = {
   status: KonsentusVerificationStatus,
   statusDetails: string,
->>>>>>> 4dd37849
 };