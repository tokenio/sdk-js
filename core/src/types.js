--- conflicted
+++ resolved
@@ -295,7 +295,6 @@
     status: SubmissionStatus,
 };
 
-<<<<<<< HEAD
 export type BulkTransferBody = {
     transfers: Array<BulkTransferBodyTransfers>, // Array of type Transfer, consult proto
     totalAmount: string,    // Total amount irrespective of currency. Used for redundancy check.
@@ -319,7 +318,8 @@
     description: string,
     destination: TransferDestination,
     metadata: Object,
-=======
+};
+
 export type VerifyEidasPayload = {
     memberId: string,
     alias: Alias,
@@ -330,5 +330,4 @@
 export type VerifyEidasResponse = {
   status: KonsentusVerificationStatus,
   statusDetails: string,
->>>>>>> f979babe
 };