{
  "name": "@token-io/core",
<<<<<<< HEAD
  "version": "1.0.38",
=======
  "version": "1.0.39",
>>>>>>> 2cebc033
  "description": "Token JavaScript Core SDK",
  "license": "ISC",
  "author": {
    "name": "Token",
    "url": "https://token.io"
  },
  "homepage": "https://github.com/tokenio/sdk-js",
  "repository": {
    "type": "git",
    "url": "git://github.com/tokenio/sdk-js.git"
  },
  "scripts": {
    "lint": "eslint .",
    "doc": "esdoc"
  },
  "main": "src/index.js",
  "devDependencies": {
    "@token-io/eslint-config": "^1.0.3",
    "acorn": "^6.4.2",
    "babel-eslint": "^10.0.1",
    "esdoc": "^1.1.0",
    "esdoc-ecmascript-proposal-plugin": "^1.0.0",
    "esdoc-flow-type-plugin": "^1.1.0",
    "esdoc-standard-plugin": "^1.0.0",
    "eslint": "^5.13.0",
    "eslint-plugin-flowtype": "^3.4.1",
    "eslint-plugin-import": "^2.16.0",
    "eslint-plugin-react": "^7.12.4",
    "flow-bin": "^0.93.0"
  },
  "dependencies": {
    "axios": "^0.21.1",
    "base64-js": "^1.3.0",
    "bs58": "4.0.0",
    "buffer": "^5.2.1",
    "fast-json-stable-stringify": "^2.0.0",
    "fast-sha256": "^1.1.0",
    "node-forge": "1.3.0",
    "tweetnacl": "^1.0.1"
  }
}<|MERGE_RESOLUTION|>--- conflicted
+++ resolved
@@ -1,10 +1,6 @@
 {
   "name": "@token-io/core",
-<<<<<<< HEAD
-  "version": "1.0.38",
-=======
   "version": "1.0.39",
->>>>>>> 2cebc033
   "description": "Token JavaScript Core SDK",
   "license": "ISC",
   "author": {
